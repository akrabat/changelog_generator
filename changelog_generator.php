#!/usr/bin/env php
<?php
/**
 * Generate a markdown changelog based on a GitHub milestone.
 *
 * @link      https://github.com/weierophinney/changelog_generator for the canonical source repository
 * @copyright Copyright (c) 2013 Matthew Weier O'Phinney (http://mwop.net/)
 * @license   https://github.com/weierophinney/changelog_generator/blob/master/LICENSE.md New BSD License
 */
ini_set('display_errors', true);
error_reporting(E_ALL | E_STRICT);

// Autoloading based on phpunit's approach
$autoloadLocations = array(
    __DIR__ . '/vendor/autoload.php',
    __DIR__ . '/../../autoload.php',
    getcwd() . '/vendor/autoload.php',
);

foreach ($autoloadLocations as $location) {
    if (!file_exists($location)) {
        continue;
    }

    $autoloader = require $location;

    break;
}

if (! (isset($autoloader) && $autoloader)) {
    file_put_contents('php://stderr', "Failed to discover autoloader; please install dependencies and/or install via Composer.\n");
    exit(1);
}

// Get configuration
$config    = getConfig();
$token     = $config['token'];       // Github API token
$user      = $config['user'];        // Your user or organization
$repo      = $config['repo'];        // The repository you're getting the changelog for
$milestone = $config['milestone'];   // The milestone ID

$client = new Zend\Http\Client();
$client->setOptions(array(
    'adapter' => 'Zend\Http\Client\Adapter\Curl',
));

$request = $client->getRequest();
$headers = $request->getHeaders();

$headers->addHeaderLine("Authorization", "token $token");


$client->setUri("https://api.github.com/repos/$user/$repo/milestones/$milestone");

$milestoneResponseBody = $client->send()->getBody();
$milestonePayload      = json_decode($milestoneResponseBody, true);

if (! isset($milestonePayload['title'])) {
    fwrite(STDERR, sprintf(
        'Provided milestone ID [%s] does not exist: %s%s',
        $milestone,
        $milestoneResponseBody,
        PHP_EOL
    ));

    $client->setUri(sprintf('https://api.github.com/repos/%s/%s/milestones', $user, $repo));
    $milestonesResponseBody = $client->send()->getBody();
    $milestonesPayload = json_decode($milestonesResponseBody, true);

    fwrite(STDERR, sprintf('Existing milestone IDs are:%s', PHP_EOL));
    foreach ($milestonesPayload as $milestone) {
        fwrite(STDERR, sprintf(
            'id: %s; title: %s; description: %s%s',
            $milestone['number'],
            $milestone['title'],
            $milestone['description'],
            PHP_EOL
        ));
    }
    exit(1);
}

$client->setUri(
    'https://api.github.com/search/issues?q=' . urlencode(
        'milestone:' . $milestonePayload['title']
        .' repo:' . $user . '/' . $repo
        . ' state:closed'
    )
);

$client->setMethod('GET');
$issues = array();
$error  = false;

do {
    $response = $client->send();
    $json     = $response->getBody();
    $payload  = json_decode($json, true);

    if (! (is_array($payload) && isset($payload['items']))) {
        file_put_contents(
            'php://stderr',
            sprintf("Github API returned error message [%s]\n", is_object($payload) ? $payload['message'] : $json)
        );

        exit(1);
    }

    if (isset($payload['incomplete_results']) && ! isset($payload['incomplete_results'])) {
        file_put_contents(
            'php://stderr',
            sprintf("Github API returned incomplete results [%s]\n", $json)
        );

        exit(1);
    }

    foreach ($payload['items'] as $issue) {
        $issues[$issue['number']] = $issue;
    }

    $linkHeader = $response->getHeaders()->get('Link');

    if (! $linkHeader) {
        break;
    }

    foreach (explode(', ', $linkHeader->getFieldValue()) as $link) {
        $matches = array();

        if (preg_match('#<(?P<url>.*)>; rel="next"#', $link, $matches)) {
            $client->setUri($matches['url']);

            continue 2;
        }
    }

    break; // yay for tail recursion emulation =_=
} while (true);

echo "Total issues resolved: **" . count($issues) . "**\n";

$textualIssues = [];

foreach ($issues as $index => $issue) {
    $title = $issue['title'];
    $title = htmlentities($title, ENT_COMPAT, 'UTF-8');
    $title = str_replace(array('[', ']', '_'), array('&#91;', '&#92;', '&#95;'), $title);

    $textualIssues[$index] = sprintf('- [%d: %s](%s)', $issue['number'], $title, $issue['html_url']);
}
<<<<<<< HEAD
ksort($issues);
echo implode("\n", $issues) . PHP_EOL;
=======
ksort($textualIssues);
echo implode("\n", $textualIssues) . "";
>>>>>>> c1a58f5b

function getConfig()
{
    try {
        $opts = new Zend\Console\Getopt(array(
            'help|h'        => 'Help; this usage message',
            'config|c-s'    => 'Configuration file containing base (or all) configuration options',
            'token|t-s'     => 'GitHub API token',
            'user|u-s'      => 'GitHub user/organization name',
            'repo|r-s'      => 'GitHub repository name',
            'milestone|m-i' => 'Milestone identifier',
        ));
        $opts->parse();
    } catch (Zend\Console\Exception\ExceptionInterface $e) {
        file_put_contents('php://stderr', $e->getUsageMessage());
        exit(1);
    }

    if (isset($opts->h) || $opts->toArray() == array()) {
        file_put_contents('php://stdout', $opts->getUsageMessage());
        exit(0);
    }

    $config = array(
        'token'     => '',
        'user'      => '',
        'repo'      => '',
        'milestone' => 0,
    );

    if (isset($opts->c)) {
        $userConfig = include $opts->c;
        if (false === $userConfig) {
            file_put_contents('php://stderr', sprintf("Invalid configuration file specified ('%s')\n", $opts->c));
            exit(1);
        }
        if (!is_array($userConfig)) {
            file_put_contents('php://stderr', sprintf("Configuration file ('%s') did not return an array of configuration\n", $opts->c));
            exit(1);
        }
        $config = array_merge($config, $userConfig);
    }

    if (isset($opts->token)) {
        $config['token'] = $opts->token;
    }

    if (isset($opts->user)) {
        $config['user'] = $opts->user;
    }

    if (isset($opts->repo)) {
        $config['repo'] = $opts->repo;
    }

    if (isset($opts->milestone)) {
        $config['milestone'] = $opts->milestone;
    }

    if (empty($config['token'])
        || empty($config['user'])
        || empty($config['repo'])
        || empty($config['milestone'])
    ) {
        file_put_contents('php://stderr', sprintf("Some configuration is missing; please make sure each of the token, user/organization, repo, and milestone are provided.\nReceived:\n%s\n", var_export($config, 1)));
        exit(1);
    }
    return $config;
}<|MERGE_RESOLUTION|>--- conflicted
+++ resolved
@@ -18,7 +18,7 @@
 );
 
 foreach ($autoloadLocations as $location) {
-    if (!file_exists($location)) {
+    if (! file_exists($location)) {
         continue;
     }
 
@@ -27,8 +27,11 @@
     break;
 }
 
-if (! (isset($autoloader) && $autoloader)) {
-    file_put_contents('php://stderr', "Failed to discover autoloader; please install dependencies and/or install via Composer.\n");
+if (empty($autoloader)) {
+    file_put_contents(
+        'php://stderr',
+        "Failed to discover autoloader; please install dependencies and/or install via Composer." . PHP_EOL
+    );
     exit(1);
 }
 
@@ -100,7 +103,7 @@
     if (! (is_array($payload) && isset($payload['items']))) {
         file_put_contents(
             'php://stderr',
-            sprintf("Github API returned error message [%s]\n", is_object($payload) ? $payload['message'] : $json)
+            sprintf("Github API returned error message [%s]%s", is_object($payload) ? $payload['message'] : $json, PHP_EOL)
         );
 
         exit(1);
@@ -109,7 +112,7 @@
     if (isset($payload['incomplete_results']) && ! isset($payload['incomplete_results'])) {
         file_put_contents(
             'php://stderr',
-            sprintf("Github API returned incomplete results [%s]\n", $json)
+            sprintf("Github API returned incomplete results [%s]%s", $json, PHP_EOL)
         );
 
         exit(1);
@@ -138,7 +141,7 @@
     break; // yay for tail recursion emulation =_=
 } while (true);
 
-echo "Total issues resolved: **" . count($issues) . "**\n";
+echo "Total issues resolved: **" . count($issues) . "**" . PHP_EOL;
 
 $textualIssues = [];
 
@@ -149,13 +152,9 @@
 
     $textualIssues[$index] = sprintf('- [%d: %s](%s)', $issue['number'], $title, $issue['html_url']);
 }
-<<<<<<< HEAD
-ksort($issues);
-echo implode("\n", $issues) . PHP_EOL;
-=======
+
 ksort($textualIssues);
-echo implode("\n", $textualIssues) . "";
->>>>>>> c1a58f5b
+echo implode(PHP_EOL, $textualIssues) . PHP_EOL;
 
 function getConfig()
 {
@@ -189,11 +188,19 @@
     if (isset($opts->c)) {
         $userConfig = include $opts->c;
         if (false === $userConfig) {
-            file_put_contents('php://stderr', sprintf("Invalid configuration file specified ('%s')\n", $opts->c));
+            file_put_contents('php://stderr', sprintf(
+                "Invalid configuration file specified ('%s')%s",
+                $opts->c,
+                PHP_EOL
+            ));
             exit(1);
         }
         if (!is_array($userConfig)) {
-            file_put_contents('php://stderr', sprintf("Configuration file ('%s') did not return an array of configuration\n", $opts->c));
+            file_put_contents('php://stderr', sprintf(
+                "Configuration file ('%s') did not return an array of configuration%s",
+                $opts->c,
+                PHP_EOL
+            ));
             exit(1);
         }
         $config = array_merge($config, $userConfig);
@@ -220,7 +227,14 @@
         || empty($config['repo'])
         || empty($config['milestone'])
     ) {
-        file_put_contents('php://stderr', sprintf("Some configuration is missing; please make sure each of the token, user/organization, repo, and milestone are provided.\nReceived:\n%s\n", var_export($config, 1)));
+        file_put_contents('php://stderr', sprintf(
+            "Some configuration is missing; please make sure each of the token, "
+            . "user/organization, repo, and milestone are provided.%sReceived:%s%s%s",
+            PHP_EOL,
+            PHP_EOL,
+            var_export($config, 1),
+            PHP_EOL
+        ));
         exit(1);
     }
     return $config;
